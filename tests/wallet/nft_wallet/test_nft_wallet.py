--- conflicted
+++ resolved
@@ -963,7 +963,6 @@
     else:
         raise AssertionError("NFT not transferred")
 
-<<<<<<< HEAD
     resp = await api_1.nft_get_by_did(dict(did_id=hmr_did_id))
     assert resp.get("success")
     nft_wallet_id_1 = resp.get("wallet_id")
@@ -971,12 +970,6 @@
     assert coins_response.get("success")
     assert len(coins_response.get("nft_list")) == 1
     assert coins_response.get("nft_list")[0].owner_did is None
-
-
-=======
-    nft_wallet_1 = wallet_1.wallet_state_manager.wallets[2]
-    await time_out_assert(15, len, 1, nft_wallet_1.my_nft_coins)
->>>>>>> be1a4870
 
 
 @pytest.mark.parametrize(
