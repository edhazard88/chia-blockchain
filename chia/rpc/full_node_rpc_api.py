--- conflicted
+++ resolved
@@ -31,11 +31,7 @@
         self.service_name = "chia_full_node"
         self.cached_blockchain_state: Optional[Dict] = None
 
-<<<<<<< HEAD
-    def get_routes(self) -> Dict[str, Callable[[Any], Any]]:
-=======
     def get_routes(self) -> Dict[str, Endpoint]:
->>>>>>> 421ec50a
         return {
             # Blockchain
             "/get_blockchain_state": self.get_blockchain_state,
