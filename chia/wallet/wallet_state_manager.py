--- conflicted
+++ resolved
@@ -351,14 +351,9 @@
             if unused is None:
                 # This handles the case where the database is empty
                 unused = uint32(0)
-<<<<<<< HEAD
-        for index in range(unused, last):  # type: ignore[arg-type]
-            pubkey: G1Element = self.get_public_key(uint32(index))
-=======
         for index in range(unused, last):
             # Since DID are not released yet we can assume they are only using unhardened keys derivation
             pubkey: G1Element = self.get_public_key_unhardened(uint32(index))
->>>>>>> 89f15f59
             puzzle: Program = target_wallet.puzzle_for_pk(bytes(pubkey))
             puzzlehash: bytes32 = puzzle.get_tree_hash()
             self.log.info(f"Generating public key at index {index} puzzle hash {puzzlehash.hex()}")
