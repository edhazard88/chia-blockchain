import json
import logging
import time
from secrets import token_bytes
from typing import Any, Dict, List, Optional, Set, Tuple, Type, TypeVar

from blspy import AugSchemeMPL, G1Element, G2Element

from chia.protocols.wallet_protocol import CoinState
from chia.server.outbound_message import NodeType
from chia.server.ws_connection import WSChiaConnection
from chia.types.announcement import Announcement
from chia.types.blockchain_format.coin import Coin
from chia.types.blockchain_format.program import Program
from chia.types.blockchain_format.sized_bytes import bytes32
from chia.types.coin_spend import CoinSpend
from chia.types.spend_bundle import SpendBundle
from chia.util.condition_tools import conditions_dict_for_solution, pkm_pairs_for_conditions_dict
from chia.util.ints import uint8, uint16, uint32, uint64, uint128
from chia.wallet.derivation_record import DerivationRecord
from chia.wallet.lineage_proof import LineageProof
from chia.wallet.nft_wallet import nft_puzzles
from chia.wallet.nft_wallet.nft_info import NFTCoinInfo, NFTWalletInfo
from chia.wallet.nft_wallet.nft_puzzles import (
    NFT_METADATA_UPDATER,
    NFT_STATE_LAYER_MOD_HASH,
    create_ownership_layer_puzzle,
    get_metadata_and_phs,
)
from chia.wallet.nft_wallet.uncurry_nft import UncurriedNFT
from chia.wallet.outer_puzzles import AssetType, construct_puzzle, match_puzzle, solve_puzzle
from chia.wallet.payment import Payment
from chia.wallet.puzzle_drivers import PuzzleInfo, Solver
from chia.wallet.puzzles.p2_delegated_puzzle_or_hidden_puzzle import (
    DEFAULT_HIDDEN_PUZZLE_HASH,
    calculate_synthetic_secret_key,
    puzzle_for_pk,
    solution_for_conditions,
)
from chia.wallet.trading.offer import OFFER_MOD, NotarizedPayment, Offer
from chia.wallet.transaction_record import TransactionRecord
from chia.wallet.util.compute_memos import compute_memos
from chia.wallet.util.debug_spend_bundle import disassemble
from chia.wallet.util.transaction_type import TransactionType
from chia.wallet.util.wallet_types import AmountWithPuzzlehash, WalletType
from chia.wallet.wallet import Wallet
from chia.wallet.wallet_info import WalletInfo

_T_NFTWallet = TypeVar("_T_NFTWallet", bound="NFTWallet")


class NFTWallet:
    wallet_state_manager: Any
    log: logging.Logger
    wallet_info: WalletInfo
    nft_wallet_info: NFTWalletInfo
    my_nft_coins: List[NFTCoinInfo]
    standard_wallet: Wallet
    wallet_id: int

    @property
    def did_id(self):
        return self.nft_wallet_info.did_id

    @classmethod
    async def create_new_nft_wallet(
        cls: Type[_T_NFTWallet],
        wallet_state_manager: Any,
        wallet: Wallet,
        did_id: Optional[bytes32] = None,
        name: Optional[str] = None,
        in_transaction: bool = False,
    ) -> _T_NFTWallet:
        """
        This must be called under the wallet state manager lock
        """
        self = cls()
        self.standard_wallet = wallet
        if name is None:
            name = "NFT Wallet"
        self.log = logging.getLogger(name if name else __name__)
        self.wallet_state_manager = wallet_state_manager
        self.nft_wallet_info = NFTWalletInfo(did_id)
        self.my_nft_coins = []
        info_as_string = json.dumps(self.nft_wallet_info.to_json_dict())
        wallet_info = await wallet_state_manager.user_store.create_wallet(
            name,
            uint32(WalletType.NFT.value),
            info_as_string,
            in_transaction=in_transaction,
        )

        if wallet_info is None:
            raise ValueError("Internal Error")
        self.wallet_info = wallet_info
        self.wallet_id = self.wallet_info.id
        self.log.debug("NFT wallet id: %r and standard wallet id: %r", self.wallet_id, self.standard_wallet.wallet_id)

        await self.wallet_state_manager.add_new_wallet(self, self.wallet_info.id, in_transaction=in_transaction)
        self.log.debug("Generated a new NFT wallet: %s", self.__dict__)
        return self

    @classmethod
    async def create(
        cls: Type[_T_NFTWallet],
        wallet_state_manager: Any,
        wallet: Wallet,
        wallet_info: WalletInfo,
        name: Optional[str] = None,
    ) -> _T_NFTWallet:
        self = cls()
        self.log = logging.getLogger(name if name else __name__)
        self.wallet_state_manager = wallet_state_manager
        self.wallet_info = wallet_info
        self.wallet_id = wallet_info.id
        self.standard_wallet = wallet
        self.wallet_info = wallet_info
        self.my_nft_coins = await self.wallet_state_manager.nft_store.get_nft_list(wallet_id=self.wallet_id)
        self.nft_wallet_info = NFTWalletInfo.from_json_dict(json.loads(wallet_info.data))
        return self

    @classmethod
    def type(cls) -> uint8:
        return uint8(WalletType.NFT)

    async def get_new_puzzle(self) -> Program:
        self.log.debug("Getting new puzzle for NFT wallet: %s", self.id())
        return self.puzzle_for_pk((await self.wallet_state_manager.get_unused_derivation_record(self.id())).pubkey)

    def id(self) -> uint32:
        return self.wallet_info.id

    def get_did(self) -> Optional[bytes32]:
        return self.did_id

    async def get_confirmed_balance(self, record_list=None) -> uint128:
        """The NFT wallet doesn't really have a balance."""
        return uint128(0)

    async def get_unconfirmed_balance(self, record_list=None) -> uint128:
        """The NFT wallet doesn't really have a balance."""
        return uint128(0)

    async def get_spendable_balance(self, unspent_records=None) -> uint128:
        """The NFT wallet doesn't really have a balance."""
        return uint128(0)

    async def get_pending_change_balance(self) -> uint64:
        return uint64(0)

    async def get_max_send_amount(self, records=None):
        """This is the confirmed balance, which we set to 0 as the NFT wallet doesn't have one."""
        return uint128(0)

    def get_nft_coin_by_id(self, nft_coin_id: bytes32) -> NFTCoinInfo:
        for nft_coin in self.my_nft_coins:
            if nft_coin.coin.name() == nft_coin_id:
                return nft_coin
        raise KeyError(f"Couldn't find coin with id: {nft_coin_id}")

    async def add_nft_coin(self, coin: Coin, spent_height: uint32, in_transaction: bool) -> None:
        await self.coin_added(coin, spent_height, in_transaction=in_transaction)

    async def coin_added(self, coin: Coin, height: uint32, in_transaction: bool) -> None:
        """Notification from wallet state manager that wallet has been received."""
        self.log.info(f"NFT wallet %s has been notified that {coin} was added", self.wallet_info.name)
        for coin_info in self.my_nft_coins:
            if coin_info.coin == coin:
                return
        wallet_node = self.wallet_state_manager.wallet_node
        server = wallet_node.server
        full_nodes: Dict[bytes32, WSChiaConnection] = server.connection_by_type.get(NodeType.FULL_NODE, {})
        cs: Optional[CoinSpend] = None
        coin_states: Optional[List[CoinState]] = await self.wallet_state_manager.wallet_node.get_coin_state(
            [coin.parent_coin_info]
        )
        if not coin_states:
            # farm coin
            return
        assert coin_states
        parent_coin = coin_states[0].coin
        for node_id in full_nodes:
            node = server.all_connections[node_id]
            cs = await wallet_node.fetch_puzzle_solution(node, height, parent_coin)
            if cs is not None:
                break
        assert cs is not None
        await self.puzzle_solution_received(cs, in_transaction=in_transaction)

    async def puzzle_solution_received(self, coin_spend: CoinSpend, in_transaction: bool) -> None:
        self.log.debug("Puzzle solution received to wallet: %s", self.wallet_info)
        coin_name = coin_spend.coin.name()
        puzzle: Program = Program.from_bytes(bytes(coin_spend.puzzle_reveal))
        # At this point, the puzzle must be a NFT puzzle.
        # This method will be called only when the wallet state manager uncurried this coin as a NFT puzzle.

        uncurried_nft = UncurriedNFT.uncurry(puzzle)
        self.log.info(
            f"found the info for NFT coin {coin_name} {uncurried_nft.inner_puzzle} {uncurried_nft.singleton_struct}"
        )
        singleton_id = uncurried_nft.singleton_launcher_id
        parent_inner_puzhash = uncurried_nft.nft_state_layer.get_tree_hash()
        metadata, p2_puzzle_hash = get_metadata_and_phs(uncurried_nft, coin_spend.solution)
        self.log.debug("Got back puzhash from solution: %s", p2_puzzle_hash)
        self.log.debug("Got back updated metadata: %s", metadata)
        derivation_record: Optional[
            DerivationRecord
        ] = await self.wallet_state_manager.puzzle_store.get_derivation_record_for_puzzle_hash(p2_puzzle_hash)
        self.log.debug("Record for %s is: %s", p2_puzzle_hash, derivation_record)
        if derivation_record is None:
            raise ValueError(f"Cannot find the DerivationRecord for {p2_puzzle_hash}")
        p2_puzzle = puzzle_for_pk(derivation_record.pubkey)
        if uncurried_nft.supports_did:
            inner_puzzle = nft_puzzles.recurry_nft_puzzle(uncurried_nft, coin_spend.solution.to_program(), p2_puzzle)

        else:
            inner_puzzle = p2_puzzle
        child_puzzle: Program = nft_puzzles.create_full_puzzle(
            singleton_id,
            Program.to(metadata),
            bytes32(uncurried_nft.metadata_updater_hash.atom),
            inner_puzzle,
        )
        self.log.debug(
            "Created NFT full puzzle with inner: %s",
            nft_puzzles.create_full_puzzle_with_nft_puzzle(singleton_id, uncurried_nft.inner_puzzle),
        )
        for new_coin in coin_spend.additions():
            self.log.debug(
                "Comparing addition: %s with %s, amount: %s ",
                new_coin.puzzle_hash,
                child_puzzle.get_tree_hash(),
                new_coin.amount,
            )
            if new_coin.puzzle_hash == child_puzzle.get_tree_hash():
                child_coin = new_coin
                break
        else:
            raise ValueError("Couldn't generate child puzzle for NFT")
        launcher_coin_states: List[CoinState] = await self.wallet_state_manager.wallet_node.get_coin_state(
            [singleton_id]
        )
        assert (
            launcher_coin_states is not None
            and len(launcher_coin_states) == 1
            and launcher_coin_states[0].spent_height is not None
        )
        mint_height: uint32 = launcher_coin_states[0].spent_height
        self.log.info("Adding a new NFT to wallet: %s", child_coin)

        # all is well, lets add NFT to our local db
        parent_coin = None
        coin_record = await self.wallet_state_manager.coin_store.get_coin_record(coin_name)
        if coin_record is None:
            coin_states: Optional[List[CoinState]] = await self.wallet_state_manager.wallet_node.get_coin_state(
                [coin_name]
            )
            if coin_states is not None:
                parent_coin = coin_states[0].coin
        if coin_record is not None:
            parent_coin = coin_record.coin
        if parent_coin is None:
            raise ValueError("Error finding parent")

        await self.add_coin(
            child_coin,
            singleton_id,
            child_puzzle,
            LineageProof(parent_coin.parent_coin_info, parent_inner_puzhash, parent_coin.amount),
            mint_height,
            in_transaction=in_transaction,
        )

    async def add_coin(
        self,
        coin: Coin,
        nft_id: bytes32,
        puzzle: Program,
        lineage_proof: LineageProof,
        mint_height: uint32,
        in_transaction: bool,
    ) -> None:
        my_nft_coins = self.my_nft_coins
        for coin_info in my_nft_coins:
            if coin_info.coin == coin:
                my_nft_coins.remove(coin_info)
        new_nft = NFTCoinInfo(nft_id, coin, lineage_proof, puzzle, mint_height)
        my_nft_coins.append(new_nft)
        await self.wallet_state_manager.nft_store.save_nft(
            self.id(), self.get_did(), new_nft, in_transaction=in_transaction
        )
        await self.wallet_state_manager.add_interested_coin_ids([coin.name()], in_transaction=in_transaction)
        self.wallet_state_manager.state_changed("nft_coin_added", self.wallet_info.id)
        return

    async def remove_coin(self, coin: Coin, in_transaction: bool) -> None:
        my_nft_coins = self.my_nft_coins
        for coin_info in my_nft_coins:
            if coin_info.coin == coin:
                my_nft_coins.remove(coin_info)
                await self.wallet_state_manager.nft_store.delete_nft(coin_info.nft_id, in_transaction=in_transaction)
        self.wallet_state_manager.state_changed("nft_coin_removed", self.wallet_info.id)
        return

    def puzzle_for_pk(self, pk: G1Element) -> Program:
        inner_puzzle = self.standard_wallet.puzzle_for_pk(bytes(pk))
        provenance_puzzle = Program.to([NFT_STATE_LAYER_MOD_HASH, inner_puzzle])
        return provenance_puzzle

    async def get_did_approval_info(
        self,
        nft_id: bytes32,
        did_id: bytes32 = None,
    ) -> Tuple[bytes32, SpendBundle]:
        """Get DID spend with announcement created we need to transfer NFT with did with current inner hash of DID

        We also store `did_id` and then iterate to find the did wallet as we'd otherwise have to subscribe to
        any changes to DID wallet and storing wallet_id is not guaranteed to be consistent on wallet crash/reset.
        """
        if did_id is None:
            did_id = self.did_id
        for _, wallet in self.wallet_state_manager.wallets.items():
            self.log.debug("Checking wallet type %s", wallet.type())
            if wallet.type() == WalletType.DECENTRALIZED_ID:
                self.log.debug("Found a DID wallet, checking did: %r == %r", wallet.get_my_DID(), did_id)
                if bytes32.fromhex(wallet.get_my_DID()) == did_id:
                    self.log.debug("Creating announcement from DID for nft_id: %s", nft_id)
                    did_bundle = await wallet.create_message_spend(puzzle_announcements=[nft_id])
                    self.log.debug("Sending DID announcement from puzzle: %s", did_bundle.removals())
                    did_inner_hash = wallet.did_info.current_inner.get_tree_hash()
                    break
        else:
            raise ValueError(f"Missing DID Wallet for did_id: {did_id}")
        return did_inner_hash, did_bundle

    async def generate_new_nft(
        self,
        metadata: Program,
        target_puzzle_hash: Optional[bytes32] = None,
        royalty_puzzle_hash: Optional[bytes32] = None,
        percentage: uint16 = uint16(0),
        did_id: Optional[bytes] = None,
        fee: uint64 = uint64(0),
        push_tx: bool = True,
    ) -> Optional[SpendBundle]:
        """
        This must be called under the wallet state manager lock
        """
        if self.did_id is not None and did_id is None:
            # For a DID enabled NFT wallet it cannot mint NFT0. Mint NFT1 instead.
            did_id = self.did_id
        amount = uint64(1)
        coins = await self.standard_wallet.select_coins(amount)
        if coins is None:
            return None
        origin = coins.copy().pop()
        genesis_launcher_puz = nft_puzzles.LAUNCHER_PUZZLE
        # nft_id == singleton_id == launcher_id == launcher_coin.name()
        launcher_coin = Coin(origin.name(), genesis_launcher_puz.get_tree_hash(), uint64(amount))
        self.log.debug("Generating NFT with launcher coin %s and metadata: %s", launcher_coin, metadata)

        p2_inner_puzzle = await self.standard_wallet.get_new_puzzle()
        if not target_puzzle_hash:
            target_puzzle_hash = p2_inner_puzzle.get_tree_hash()
        self.log.debug("Attempt to generate a new NFT to %s", target_puzzle_hash.hex())
        if did_id is not None:
            self.log.debug("Creating provenant NFT")
            # eve coin DID can be set to whatever so we keep it empty
            # WARNING: wallets should always ignore DID value for eve coins as they can be set
            #          to any DID without approval
            inner_puzzle = create_ownership_layer_puzzle(
                launcher_coin.name(), b"", p2_inner_puzzle, percentage, royalty_puzzle_hash=royalty_puzzle_hash
            )
            self.log.debug("Got back ownership inner puzzle: %s", disassemble(inner_puzzle))
        else:
            self.log.debug("Creating standard NFT")
            inner_puzzle = p2_inner_puzzle

        # singleton eve puzzle
        eve_fullpuz = nft_puzzles.create_full_puzzle(
            launcher_coin.name(), metadata, NFT_METADATA_UPDATER.get_tree_hash(), inner_puzzle
        )
        # launcher announcement
        announcement_set: Set[Announcement] = set()
        announcement_message = Program.to([eve_fullpuz.get_tree_hash(), amount, []]).get_tree_hash()
        announcement_set.add(Announcement(launcher_coin.name(), announcement_message))

        self.log.debug(
            "Creating transaction for launcher: %s and other coins: %s (%s)", origin, coins, announcement_set
        )
        # store the launcher transaction in the wallet state
        tx_record: Optional[TransactionRecord] = await self.standard_wallet.generate_signed_transaction(
            uint64(amount),
            genesis_launcher_puz.get_tree_hash(),
            fee,
            origin.name(),
            coins,
            None,
            False,
            announcement_set,
        )

        genesis_launcher_solution = Program.to([eve_fullpuz.get_tree_hash(), amount, []])

        # launcher spend to generate the singleton
        launcher_cs = CoinSpend(launcher_coin, genesis_launcher_puz, genesis_launcher_solution)
        launcher_sb = SpendBundle([launcher_cs], AugSchemeMPL.aggregate([]))

        eve_coin = Coin(launcher_coin.name(), eve_fullpuz.get_tree_hash(), uint64(amount))

        if tx_record is None or tx_record.spend_bundle is None:
            self.log.error("Couldn't produce a launcher spend")
            return None

        bundles_to_agg = [tx_record.spend_bundle, launcher_sb]

        # Create inner solution for eve spend
        did_inner_hash = b""
        if did_id is not None:
            if did_id != b"":
                did_inner_hash, did_bundle = await self.get_did_approval_info(launcher_coin.name())
                bundles_to_agg.append(did_bundle)
        nft_coin = NFTCoinInfo(
            nft_id=launcher_coin.name(),
            coin=eve_coin,
            lineage_proof=LineageProof(parent_name=launcher_coin.parent_coin_info, amount=launcher_coin.amount),
            full_puzzle=eve_fullpuz,
            mint_height=uint32(0),
        )
        txs = await self.generate_signed_transaction(
            [eve_coin.amount],
            [target_puzzle_hash],
            nft_coin=nft_coin,
            fee=fee,
            new_owner=did_id,
            new_did_inner_hash=did_inner_hash,
            additional_bundles=bundles_to_agg,
            memos=[[target_puzzle_hash]],
        )
<<<<<<< HEAD
        await self.wallet_state_manager.add_pending_transaction(nft_record)
        return nft_record.spend_bundle
=======
        if push_tx:
            for tx in txs:
                await self.wallet_state_manager.add_pending_transaction(tx)
        return SpendBundle.aggregate([x.spend_bundle for x in txs if x.spend_bundle is not None])
>>>>>>> 6c09d755

    async def sign(self, spend_bundle: SpendBundle, puzzle_hashes: List[bytes32] = None) -> SpendBundle:
        if puzzle_hashes is None:
            puzzle_hashes = []
        sigs: List[G2Element] = []
        for spend in spend_bundle.coin_spends:
            pks = {}
            if not puzzle_hashes:
                try:
                    uncurried_nft = UncurriedNFT.uncurry(spend.puzzle_reveal.to_program())
                except ValueError:
                    # not an NFT
                    pass
                else:
                    self.log.debug("Found a NFT state layer to sign")
                    puzzle_hashes.append(uncurried_nft.p2_puzzle.get_tree_hash())
            for ph in puzzle_hashes:
                keys = await self.wallet_state_manager.get_keys(ph)
                assert keys
                pks[bytes(keys[0])] = private = keys[1]
                synthetic_secret_key = calculate_synthetic_secret_key(private, DEFAULT_HIDDEN_PUZZLE_HASH)
                synthetic_pk = synthetic_secret_key.get_g1()
                pks[bytes(synthetic_pk)] = synthetic_secret_key
            error, conditions, cost = conditions_dict_for_solution(
                spend.puzzle_reveal.to_program(),
                spend.solution.to_program(),
                self.wallet_state_manager.constants.MAX_BLOCK_COST_CLVM,
            )
            if conditions is not None:
                for pk, msg in pkm_pairs_for_conditions_dict(
                    conditions, spend.coin.name(), self.wallet_state_manager.constants.AGG_SIG_ME_ADDITIONAL_DATA
                ):
                    try:
                        sk = pks.get(pk)
                        if sk:
                            self.log.debug("Found key, signing for pk: %s", pk)
                            sigs.append(AugSchemeMPL.sign(sk, msg))
                        else:
                            self.log.warning("Couldn't find key for: %s", pk)
                    except AssertionError:
                        raise ValueError("This spend bundle cannot be signed by the NFT wallet")

        agg_sig = AugSchemeMPL.aggregate(sigs)
        return SpendBundle.aggregate([spend_bundle, SpendBundle([], agg_sig)])

    async def update_metadata(
        self, nft_coin_info: NFTCoinInfo, key: str, uri: str, fee: uint64 = uint64(0)
    ) -> Optional[SpendBundle]:
        uncurried_nft = UncurriedNFT.uncurry(nft_coin_info.full_puzzle)
        puzzle_hash = uncurried_nft.p2_puzzle.get_tree_hash()

        self.log.info(
            "Attempting to add urls to NFT coin %s in the metadata: %s",
            nft_coin_info.coin.name(),
            uncurried_nft.metadata,
        )
        txs = await self.generate_signed_transaction(
            [uint64(nft_coin_info.coin.amount)], [puzzle_hash], fee, {nft_coin_info.coin}, metadata_update=(key, uri)
        )
        spend_bundle: Optional[SpendBundle] = None
        for tx in txs:
            if tx.spend_bundle is not None:
                spend_bundle = tx.spend_bundle
            else:
                spend_bundle = SpendBundle.aggregate([spend_bundle, tx.spend_bundle])
            await self.wallet_state_manager.add_pending_transaction(tx)
        await self.update_coin_status(nft_coin_info.coin.name(), True)
        self.wallet_state_manager.state_changed("nft_coin_updated", self.wallet_info.id)
        return spend_bundle

    def get_current_nfts(self) -> List[NFTCoinInfo]:
        return self.my_nft_coins

    async def update_coin_status(
        self, coin_id: bytes32, pending_transaction: bool, in_transaction: bool = False
    ) -> None:
        my_nft_coins = self.my_nft_coins
        target_nft: Optional[NFTCoinInfo] = None
        for coin_info in my_nft_coins:
            if coin_info.coin.name() == coin_id:
                target_nft = coin_info
                my_nft_coins.remove(coin_info)
        if target_nft is None:
            raise ValueError(f"NFT coin {coin_id} doesn't exist.")
        new_nft = NFTCoinInfo(
            target_nft.nft_id,
            target_nft.coin,
            target_nft.lineage_proof,
            target_nft.full_puzzle,
            target_nft.mint_height,
            pending_transaction,
        )
        my_nft_coins.append(new_nft)
        await self.wallet_state_manager.nft_store.save_nft(
            self.id(), self.get_did(), new_nft, in_transaction=in_transaction
        )

    async def save_info(self, nft_info: NFTWalletInfo, in_transaction: bool) -> None:
        self.nft_wallet_info = nft_info
        current_info = self.wallet_info
        data_str = json.dumps(nft_info.to_json_dict())
        wallet_info = WalletInfo(current_info.id, current_info.name, current_info.type, data_str)
        self.wallet_info = wallet_info
        await self.wallet_state_manager.user_store.update_wallet(wallet_info, in_transaction)

    async def convert_puzzle_hash(self, puzhash: bytes32) -> bytes32:
        return puzhash

    def get_nft(self, launcher_id: bytes32) -> Optional[NFTCoinInfo]:
        for coin in self.my_nft_coins:
            if coin.nft_id == launcher_id:
                return coin
        return None

    def get_puzzle_info(self, nft_id: bytes32) -> PuzzleInfo:
        nft_coin: Optional[NFTCoinInfo] = self.get_nft(nft_id)
        if nft_coin is None:
            raise ValueError("An asset ID was specified that this wallet doesn't track")
        puzzle_info: Optional[PuzzleInfo] = match_puzzle(nft_coin.full_puzzle)
        if puzzle_info is None:
            raise ValueError("Internal Error: NFT wallet is tracking a non NFT coin")
        else:
            return puzzle_info

    async def get_coins_to_offer(self, nft_id: bytes32, amount: uint64) -> Set[Coin]:
        nft_coin: Optional[NFTCoinInfo] = self.get_nft(nft_id)
        if nft_coin is None:
            raise ValueError("An asset ID was specified that this wallet doesn't track")
        return set([nft_coin.coin])

    def match_puzzle_info(self, puzzle_driver: PuzzleInfo) -> bool:
        return (
            AssetType(puzzle_driver.type()) == AssetType.SINGLETON
            and self.get_nft(puzzle_driver["launcher_id"]) is not None
            and puzzle_driver.also() is not None
            and AssetType(puzzle_driver.also().type()) == AssetType.METADATA  # type: ignore
            and puzzle_driver.also().also() is None  # type: ignore
        )

    @classmethod
    async def create_from_puzzle_info(
        cls,
        wallet_state_manager: Any,
        wallet: Wallet,
        puzzle_driver: PuzzleInfo,
        name=None,
        in_transaction=False,
    ) -> Any:
        # Off the bat we don't support multiple profile but when we do this will have to change
        for wallet in wallet_state_manager.wallets.values():
            if wallet.type() == WalletType.NFT:
                return wallet

        # TODO: These are not the arguments to this function yet but they will be
        return await cls.create_new_nft_wallet(
            wallet_state_manager,
            wallet,
            None,
            name,
            in_transaction,
        )

    async def create_tandem_xch_tx(
        self, fee: uint64, announcement_to_assert: Optional[Announcement] = None
    ) -> TransactionRecord:
        chia_coins = await self.standard_wallet.select_coins(fee)
        chia_tx = await self.standard_wallet.generate_signed_transaction(
            uint64(0),
            (await self.standard_wallet.get_new_puzzlehash()),
            fee=fee,
            coins=chia_coins,
            coin_announcements_to_consume={announcement_to_assert} if announcement_to_assert is not None else None,
        )
        assert chia_tx.spend_bundle is not None
        return chia_tx

    async def generate_signed_transaction(
        self,
        amounts: List[uint64],
        puzzle_hashes: List[bytes32],
        fee: uint64 = uint64(0),
        coins: Set[Coin] = None,
        nft_coin: Optional[NFTCoinInfo] = None,
        memos: Optional[List[List[bytes]]] = None,
        coin_announcements_to_consume: Optional[Set[Announcement]] = None,
        puzzle_announcements_to_consume: Optional[Set[Announcement]] = None,
        ignore_max_send_amount: bool = False,
        new_owner: Optional[bytes] = None,
        new_did_inner_hash: Optional[bytes] = None,
        trade_prices_list: Optional[Program] = None,
        additional_bundles: List[SpendBundle] = [],
        metadata_update: Tuple[str, str] = None,
    ) -> List[TransactionRecord]:
        if memos is None:
            memos = [[] for _ in range(len(puzzle_hashes))]

        if not (len(memos) == len(puzzle_hashes) == len(amounts)):
            raise ValueError("Memos, puzzle_hashes, and amounts must have the same length")

        payments = []
        for amount, puzhash, memo_list in zip(amounts, puzzle_hashes, memos):
            memos_with_hint: List[bytes] = [puzhash]
            memos_with_hint.extend(memo_list)
            payments.append(Payment(puzhash, amount, memos_with_hint))

        payment_sum = sum([p.amount for p in payments])

        unsigned_spend_bundle, chia_tx = await self.generate_unsigned_spendbundle(
            payments,
            fee,
            coins=coins,
            nft_coin=nft_coin,
            coin_announcements_to_consume=coin_announcements_to_consume,
            puzzle_announcements_to_consume=puzzle_announcements_to_consume,
            new_owner=new_owner,
            new_did_inner_hash=new_did_inner_hash,
            trade_prices_list=trade_prices_list,
            metadata_update=metadata_update,
        )

        spend_bundle = await self.sign(unsigned_spend_bundle)
        spend_bundle = SpendBundle.aggregate([spend_bundle] + additional_bundles)
        tx_list = [
            TransactionRecord(
                confirmed_at_height=uint32(0),
                created_at_time=uint64(int(time.time())),
                to_puzzle_hash=puzzle_hashes[0],
                amount=uint64(payment_sum),
                fee_amount=fee,
                confirmed=False,
                sent=uint32(0),
                spend_bundle=spend_bundle,
                additions=spend_bundle.additions(),
                removals=spend_bundle.removals(),
                wallet_id=self.id(),
                sent_to=[],
                trade_id=None,
                type=uint32(TransactionType.OUTGOING_TX.value),
                name=spend_bundle.name(),
                memos=list(compute_memos(spend_bundle).items()),
            )
        ]

        if chia_tx is not None:
            tx_list.append(
                TransactionRecord(
                    confirmed_at_height=chia_tx.confirmed_at_height,
                    created_at_time=chia_tx.created_at_time,
                    to_puzzle_hash=chia_tx.to_puzzle_hash,
                    amount=chia_tx.amount,
                    fee_amount=chia_tx.fee_amount,
                    confirmed=chia_tx.confirmed,
                    sent=chia_tx.sent,
                    spend_bundle=None,
                    additions=chia_tx.additions,
                    removals=chia_tx.removals,
                    wallet_id=chia_tx.wallet_id,
                    sent_to=chia_tx.sent_to,
                    trade_id=chia_tx.trade_id,
                    type=chia_tx.type,
                    name=chia_tx.name,
                    memos=[],
                )
            )

        return tx_list

    async def generate_unsigned_spendbundle(
        self,
        payments: List[Payment],
        fee: uint64 = uint64(0),
        coins: Set[Coin] = None,
        coin_announcements_to_consume: Optional[Set[Announcement]] = None,
        puzzle_announcements_to_consume: Optional[Set[Announcement]] = None,
        new_owner: Optional[bytes] = None,
        new_did_inner_hash: Optional[bytes] = None,
        trade_prices_list: Optional[Program] = None,
<<<<<<< HEAD
        metadata_update: Tuple[str, str] = None,
=======
        nft_coin: Optional[NFTCoinInfo] = None,
>>>>>>> 6c09d755
    ) -> Tuple[SpendBundle, Optional[TransactionRecord]]:
        if nft_coin is None:
            if coins is None or len(coins) > 1:
                # Make sure the user is specifying which specific NFT coin to use
                raise ValueError("NFT spends require a single selected coin")
            elif len(payments) > 1:
                raise ValueError("NFTs can only be sent to one party")

            nft_coin = next(c for c in self.my_nft_coins if c.coin in coins)

        if coin_announcements_to_consume is not None:
            coin_announcements_bytes: Optional[Set[bytes32]] = {a.name() for a in coin_announcements_to_consume}
        else:
            coin_announcements_bytes = None

        if puzzle_announcements_to_consume is not None:
            puzzle_announcements_bytes: Optional[Set[bytes32]] = {a.name() for a in puzzle_announcements_to_consume}
        else:
            puzzle_announcements_bytes = None

        primaries: List = []
        for payment in payments:
            primaries.append({"puzzlehash": payment.puzzle_hash, "amount": payment.amount, "memos": payment.memos})

        if fee > 0:
            announcement_to_make = nft_coin.coin.name()
            chia_tx = await self.create_tandem_xch_tx(fee, Announcement(nft_coin.coin.name(), announcement_to_make))
        else:
            announcement_to_make = None
            chia_tx = None

        innersol: Program = self.standard_wallet.make_solution(
            primaries=primaries,
            coin_announcements=None if announcement_to_make is None else set((announcement_to_make,)),
            coin_announcements_to_assert=coin_announcements_bytes,
            puzzle_announcements_to_assert=puzzle_announcements_bytes,
        )
        unft = UncurriedNFT.uncurry(nft_coin.full_puzzle)
        magic_condition = None
        if new_owner is not None and new_did_inner_hash is not None and unft.supports_did:
            magic_condition = Program.to([-10, new_owner, trade_prices_list, new_did_inner_hash])
        if metadata_update:
            # We don't support update metadata while changing the ownership
            magic_condition = Program.to([-24, NFT_METADATA_UPDATER, metadata_update])
        if magic_condition:
            # TODO: This line is a hack, make_solution should allow us to pass extra conditions to it
            innersol = Program.to([[], (1, magic_condition.cons(innersol.at("rfr"))), []])
        if unft.supports_did:
            innersol = Program.to([innersol])

        nft_layer_solution = Program.to([innersol])
        assert isinstance(nft_coin.lineage_proof, LineageProof)
        singleton_solution = Program.to([nft_coin.lineage_proof.to_program(), nft_coin.coin.amount, nft_layer_solution])
        coin_spend = CoinSpend(nft_coin.coin, nft_coin.full_puzzle, singleton_solution)

        nft_spend_bundle = SpendBundle([coin_spend], G2Element())
        chia_spend_bundle = SpendBundle([], G2Element())
        if chia_tx is not None and chia_tx.spend_bundle is not None:
            chia_spend_bundle = chia_tx.spend_bundle

        unsigned_spend_bundle = SpendBundle.aggregate([nft_spend_bundle, chia_spend_bundle])

        return unsigned_spend_bundle, chia_tx

    @staticmethod
    async def make_nft1_offer(
        wallet_state_manager: Any,
        offer_dict: Dict[Optional[bytes32], int],
        driver_dict: Dict[bytes32, PuzzleInfo],
        fee: uint64,
    ) -> Offer:
        amounts = list(offer_dict.values())
        if len(offer_dict) != 2 or (amounts[0] > 0 == amounts[1] > 0):
            raise ValueError("Royalty enabled NFTs only support offering/requesting one NFT for one currency")

        first_asset_id = list(offer_dict.items())[0][0]
        if first_asset_id is None:
            nft: bool = False
        else:
            nft = driver_dict[first_asset_id].check_type(
                [
                    AssetType.SINGLETON.value,
                    AssetType.METADATA.value,
                    AssetType.OWNERSHIP.value,
                ]
            )

        offered: bool = list(offer_dict.items())[0][1] < 0
        if offered:
            offered_asset_id: Optional[bytes32] = first_asset_id
            requested_asset_id: Optional[bytes32] = list(offer_dict.items())[1][0]
        else:
            offered_asset_id = list(offer_dict.items())[1][0]
            requested_asset_id = first_asset_id

        if nft == offered:
            assert offered_asset_id is not None  # hello mypy
            driver_dict[offered_asset_id].info["also"]["also"]["owner"] = "()"
            wallet = await wallet_state_manager.get_wallet_for_asset_id(offered_asset_id.hex())
            p2_ph = await wallet_state_manager.main_wallet.get_new_puzzlehash()
            offered_amount: uint64 = uint64(abs(offer_dict[offered_asset_id]))
            offered_coin_info = wallet.get_nft(offered_asset_id)
            offered_coin: Coin = offered_coin_info.coin
            requested_amount = offer_dict[requested_asset_id]
            if requested_asset_id is None:
                trade_prices = Program.to([[uint64(requested_amount), OFFER_MOD.get_tree_hash()]])
            else:
                trade_prices = Program.to(
                    [
                        [
                            uint64(requested_amount),
                            construct_puzzle(driver_dict[requested_asset_id], OFFER_MOD).get_tree_hash(),
                        ]
                    ]
                )
            notarized_payments: Dict[Optional[bytes32], List[NotarizedPayment]] = Offer.notarize_payments(
                {requested_asset_id: [Payment(p2_ph, uint64(requested_amount), [p2_ph])]}, [offered_coin]
            )
            announcements = Offer.calculate_announcements(notarized_payments, driver_dict)
            txs = await wallet.generate_signed_transaction(
                [offered_amount],
                [Offer.ph()],
                fee=fee,
                coins=set([offered_coin]),
                puzzle_announcements_to_consume=set(announcements),
                trade_prices_list=trade_prices,
            )
            transaction_bundles: List[SpendBundle] = [tx.spend_bundle for tx in txs if tx.spend_bundle is not None]
            total_spend_bundle = SpendBundle.aggregate(transaction_bundles)

            return Offer(notarized_payments, total_spend_bundle, driver_dict)
        else:
            assert isinstance(requested_asset_id, bytes32)
            driver_dict[requested_asset_id].info["also"]["also"]["owner"] = "()"
            requested_info = driver_dict[requested_asset_id]
            transfer_info = requested_info.also().also()  # type: ignore
            assert isinstance(transfer_info, PuzzleInfo)
            royalty_percentage = uint16(transfer_info["transfer_program"]["royalty_percentage"])
            royalty_address = bytes32(transfer_info["transfer_program"]["royalty_address"])
            p2_ph = await wallet_state_manager.main_wallet.get_new_puzzlehash()
            requested_payments: Dict[Optional[bytes32], List[Payment]] = {
                requested_asset_id: [Payment(p2_ph, uint64(offer_dict[requested_asset_id]), [p2_ph])]
            }
            offered_amount = uint64(abs(offer_dict[offered_asset_id]))
            royalty_amount = uint64(offered_amount * royalty_percentage / 10000)
            if offered_amount == royalty_amount:
                raise ValueError("Amount offered and amount paid in royalties are equal")
            if offered_asset_id is None:
                # std xch offer
                wallet = wallet_state_manager.main_wallet
            else:
                # cat offer
                wallet = await wallet_state_manager.get_wallet_for_asset_id(offered_asset_id.hex())

            if wallet.type() == WalletType.STANDARD_WALLET:
                coin_amount_needed: int = offered_amount + royalty_amount + fee
            else:
                coin_amount_needed = offered_amount + royalty_amount
            pmt_coins = list(await wallet.get_coins_to_offer(offered_asset_id, coin_amount_needed))

            notarized_payments = Offer.notarize_payments(requested_payments, pmt_coins)
            announcements_to_assert = Offer.calculate_announcements(notarized_payments, driver_dict)
            # Calculate the royalty announcement separately
            announcements_to_assert.extend(
                Offer.calculate_announcements(
                    {
                        offered_asset_id: [
                            NotarizedPayment(royalty_address, royalty_amount, [royalty_address], requested_asset_id)
                        ]
                    },
                    driver_dict,
                )
            )

            if wallet.type() == WalletType.STANDARD_WALLET:
                tx = await wallet.generate_signed_transaction(
                    offered_amount,
                    Offer.ph(),
                    primaries=[AmountWithPuzzlehash({"amount": royalty_amount, "puzzlehash": Offer.ph(), "memos": []})],
                    fee=fee,
                    coins=set(pmt_coins),
                    puzzle_announcements_to_consume=announcements_to_assert,
                )
                all_transactions: List[TransactionRecord] = [tx]
            else:
                txs = await wallet.generate_signed_transaction(
                    [offered_amount, royalty_amount],
                    [Offer.ph(), Offer.ph()],
                    fee=fee,
                    coins=set(pmt_coins),
                    puzzle_announcements_to_consume=announcements_to_assert,
                )
                all_transactions = txs

            txn_bundles: List[SpendBundle] = [tx.spend_bundle for tx in all_transactions if tx.spend_bundle is not None]
            txn_spend_bundle = SpendBundle.aggregate(txn_bundles)
            # Create a spend bundle for the royalty payout from OFFER MOD
            for txn in txn_bundles:
                for coin in txn.additions():
                    if coin.amount == royalty_amount:
                        royalty_coin = coin
                        parent_spend = txn.coin_spends[0]
                        break
            assert royalty_coin
            # make the royalty payment solution
            # ((nft_launcher_id . ((ROYALTY_ADDRESS, royalty_amount, (ROYALTY_ADDRESS)))))
            inner_royalty_sol = Program.to([[requested_asset_id, [royalty_address, royalty_amount, [royalty_address]]]])
            if offered_asset_id is None:
                offer_puzzle: Program = OFFER_MOD
                royalty_sol = inner_royalty_sol
            else:
                offer_puzzle = construct_puzzle(driver_dict[offered_asset_id], OFFER_MOD)
                #  adapt royalty_sol to work with cat puzzle
                royalty_coin_hex = (
                    "0x"
                    + royalty_coin.parent_coin_info.hex()
                    + royalty_coin.puzzle_hash.hex()
                    + bytes(royalty_coin.amount).hex()
                )
                parent_spend_hex: str = "0x" + bytes(parent_spend).hex()
                solver = Solver(
                    {
                        "coin": royalty_coin_hex,
                        "parent_spend": parent_spend_hex,
                        "siblings": "(" + royalty_coin_hex + ")",
                        "sibling_spends": "(" + parent_spend_hex + ")",
                        "sibling_puzzles": "()",
                        "sibling_solutions": "()",
                    }
                )
                royalty_sol = solve_puzzle(driver_dict[offered_asset_id], solver, OFFER_MOD, inner_royalty_sol)
            royalty_spend = SpendBundle([CoinSpend(royalty_coin, offer_puzzle, royalty_sol)], G2Element())

            total_spend_bundle = SpendBundle.aggregate([txn_spend_bundle, royalty_spend])
            offer = Offer(notarized_payments, total_spend_bundle, driver_dict)
            return offer

    async def set_nft_did(self, nft_coin_info: NFTCoinInfo, did_id: bytes, fee: uint64 = uint64(0)) -> SpendBundle:
        self.log.debug("Setting NFT DID with parameters: nft=%s did=%s", nft_coin_info, did_id)
        unft = UncurriedNFT.uncurry(nft_coin_info.full_puzzle)
        nft_id = unft.singleton_launcher_id
        puzzle_hashes_to_sign = [unft.p2_puzzle.get_tree_hash()]
        did_inner_hash = b""
        additional_bundles = []
        if did_id != b"":
            did_inner_hash, did_bundle = await self.get_did_approval_info(nft_id, bytes32(did_id))
            additional_bundles.append(did_bundle)

        nft_tx_record = await self.generate_signed_transaction(
            [nft_coin_info.coin.amount],
            puzzle_hashes_to_sign,
            fee,
            {nft_coin_info.coin},
            new_owner=did_id,
            new_did_inner_hash=did_inner_hash,
            additional_bundles=additional_bundles,
        )
        spend_bundle: Optional[SpendBundle] = None
        for tx in nft_tx_record:
            if spend_bundle is None:
                spend_bundle = tx.spend_bundle
            else:
<<<<<<< HEAD
                spend_bundle.aggregate([tx.spend_bundle])
            await self.wallet_state_manager.add_pending_transaction(tx)
=======
                spend_bundle = spend_bundle.aggregate([spend_bundle, tx.spend_bundle])
            await self.standard_wallet.push_transaction(tx)
        await self.update_coin_status(nft_coin_info.coin.name(), True)
>>>>>>> 6c09d755
        self.wallet_state_manager.state_changed("nft_coin_did_set", self.wallet_info.id)
        if spend_bundle:
            return spend_bundle
        else:
            raise ValueError("Couldn't set DID on given NFT")<|MERGE_RESOLUTION|>--- conflicted
+++ resolved
@@ -437,15 +437,10 @@
             additional_bundles=bundles_to_agg,
             memos=[[target_puzzle_hash]],
         )
-<<<<<<< HEAD
-        await self.wallet_state_manager.add_pending_transaction(nft_record)
-        return nft_record.spend_bundle
-=======
         if push_tx:
             for tx in txs:
                 await self.wallet_state_manager.add_pending_transaction(tx)
         return SpendBundle.aggregate([x.spend_bundle for x in txs if x.spend_bundle is not None])
->>>>>>> 6c09d755
 
     async def sign(self, spend_bundle: SpendBundle, puzzle_hashes: List[bytes32] = None) -> SpendBundle:
         if puzzle_hashes is None:
@@ -723,11 +718,8 @@
         new_owner: Optional[bytes] = None,
         new_did_inner_hash: Optional[bytes] = None,
         trade_prices_list: Optional[Program] = None,
-<<<<<<< HEAD
         metadata_update: Tuple[str, str] = None,
-=======
         nft_coin: Optional[NFTCoinInfo] = None,
->>>>>>> 6c09d755
     ) -> Tuple[SpendBundle, Optional[TransactionRecord]]:
         if nft_coin is None:
             if coins is None or len(coins) > 1:
@@ -990,14 +982,9 @@
             if spend_bundle is None:
                 spend_bundle = tx.spend_bundle
             else:
-<<<<<<< HEAD
-                spend_bundle.aggregate([tx.spend_bundle])
+                spend_bundle = spend_bundle.aggregate([spend_bundle, tx.spend_bundle])
             await self.wallet_state_manager.add_pending_transaction(tx)
-=======
-                spend_bundle = spend_bundle.aggregate([spend_bundle, tx.spend_bundle])
-            await self.standard_wallet.push_transaction(tx)
         await self.update_coin_status(nft_coin_info.coin.name(), True)
->>>>>>> 6c09d755
         self.wallet_state_manager.state_changed("nft_coin_did_set", self.wallet_info.id)
         if spend_bundle:
             return spend_bundle
