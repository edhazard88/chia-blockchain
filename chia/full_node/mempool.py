from __future__ import annotations

import logging
import sqlite3
from datetime import datetime
from enum import Enum
from typing import Callable, Dict, Iterator, List, Optional, Tuple

from chia_rs import AugSchemeMPL, Coin, G2Element

from chia.consensus.default_constants import DEFAULT_CONSTANTS
from chia.full_node.fee_estimation import FeeMempoolInfo, MempoolInfo, MempoolItemInfo
from chia.full_node.fee_estimator_interface import FeeEstimatorInterface
from chia.types.blockchain_format.sized_bytes import bytes32
from chia.types.clvm_cost import CLVMCost
from chia.types.coin_spend import CoinSpend
from chia.types.eligible_coin_spends import EligibleCoinSpends
from chia.types.internal_mempool_item import InternalMempoolItem
from chia.types.mempool_item import MempoolItem
from chia.types.spend_bundle import SpendBundle
from chia.util.db_wrapper import SQLITE_MAX_VARIABLE_NUMBER
from chia.util.errors import Err
from chia.util.ints import uint32, uint64
from chia.util.misc import to_batches

log = logging.getLogger(__name__)

# We impose a limit on the fee a single transaction can pay in order to have the
# sum of all fees in the mempool be less than 2^63. That's the limit of sqlite's
# integers, which we rely on for computing fee per cost as well as the fee sum
MEMPOOL_ITEM_FEE_LIMIT = 2**50


class MempoolRemoveReason(Enum):
    CONFLICT = 1
    BLOCK_INCLUSION = 2
    POOL_FULL = 3
    EXPIRED = 4


class Mempool:
    _db_conn: sqlite3.Connection
    # it's expensive to serialize and deserialize G2Element, so we keep those in
    # this separate dictionary
    _items: Dict[bytes32, InternalMempoolItem]

    # the most recent block height and timestamp that we know of
    _block_height: uint32
    _timestamp: uint64

    _total_fee: int
    _total_cost: int

    def __init__(self, mempool_info: MempoolInfo, fee_estimator: FeeEstimatorInterface):
        self._db_conn = sqlite3.connect(":memory:")
        self._items = {}
        self._block_height = uint32(0)
        self._timestamp = uint64(0)
        self._total_fee = 0
        self._total_cost = 0

        with self._db_conn:
            # name means SpendBundle hash
            # assert_height may be NIL
            # the seq field indicates the order of items being added to the
            # mempool. It's used as a tie-breaker for items with the same fee
            # rate
            # TODO: In the future, for the "fee_per_cost" field, opt for
            # "GENERATED ALWAYS AS (CAST(fee AS REAL) / cost) VIRTUAL"
            self._db_conn.execute(
                """CREATE TABLE tx(
                name BLOB,
                cost INT NOT NULL,
                fee INT NOT NULL,
                assert_height INT,
                assert_before_height INT,
                assert_before_seconds INT,
                fee_per_cost REAL,
                seq INTEGER PRIMARY KEY AUTOINCREMENT)
                """
            )
            self._db_conn.execute("CREATE INDEX name_idx ON tx(name)")
            self._db_conn.execute("CREATE INDEX feerate ON tx(fee_per_cost)")
            self._db_conn.execute(
                "CREATE INDEX assert_before ON tx(assert_before_height, assert_before_seconds) "
                "WHERE assert_before_height IS NOT NULL OR assert_before_seconds IS NOT NULL"
            )

            # This table maps coin IDs to spend bundles hashes
            self._db_conn.execute(
                """CREATE TABLE spends(
                coin_id BLOB NOT NULL,
                tx BLOB NOT NULL,
                UNIQUE(coin_id, tx))
                """
            )
            self._db_conn.execute("CREATE INDEX spend_by_coin ON spends(coin_id)")
            self._db_conn.execute("CREATE INDEX spend_by_bundle ON spends(tx)")

        self.mempool_info: MempoolInfo = mempool_info
        self.fee_estimator: FeeEstimatorInterface = fee_estimator

    def __del__(self) -> None:
        self._db_conn.close()

    def _row_to_item(self, row: sqlite3.Row) -> MempoolItem:
        name = bytes32(row[0])
        fee = int(row[2])
        assert_height = row[3]
        assert_before_height = row[4]
        assert_before_seconds = row[5]
        item = self._items[name]

        return MempoolItem(
            item.spend_bundle,
            uint64(fee),
            item.npc_result,
            name,
            uint32(item.height_added_to_mempool),
            assert_height,
            assert_before_height,
            assert_before_seconds,
            bundle_coin_spends=item.bundle_coin_spends,
        )

    def total_mempool_fees(self) -> int:
        return self._total_fee

    def total_mempool_cost(self) -> CLVMCost:
        return CLVMCost(uint64(self._total_cost))

    def all_items(self) -> Iterator[MempoolItem]:
        with self._db_conn:
            cursor = self._db_conn.execute("SELECT * FROM tx")
            for row in cursor:
                yield self._row_to_item(row)

    def all_item_ids(self) -> List[bytes32]:
        with self._db_conn:
            cursor = self._db_conn.execute("SELECT name FROM tx")
            return [bytes32(row[0]) for row in cursor]

    # TODO: move "process_mempool_items()" into this class in order to do this a
    # bit more efficiently
    def items_by_feerate(self) -> Iterator[MempoolItem]:
        with self._db_conn:
            cursor = self._db_conn.execute("SELECT * FROM tx ORDER BY fee_per_cost DESC, seq ASC")
            for row in cursor:
                yield self._row_to_item(row)

    def size(self) -> int:
        with self._db_conn:
            cursor = self._db_conn.execute("SELECT Count(name) FROM tx")
            val = cursor.fetchone()
            return 0 if val is None else int(val[0])

    def get_item_by_id(self, item_id: bytes32) -> Optional[MempoolItem]:
        with self._db_conn:
            cursor = self._db_conn.execute("SELECT * FROM tx WHERE name=?", (item_id,))
            row = cursor.fetchone()
            return None if row is None else self._row_to_item(row)

    # TODO: we need a bulk lookup function like this too
    def get_items_by_coin_id(self, spent_coin_id: bytes32) -> List[MempoolItem]:
        with self._db_conn:
            cursor = self._db_conn.execute(
                "SELECT * FROM tx WHERE name in (SELECT tx FROM spends WHERE coin_id=?)",
                (spent_coin_id,),
            )
            return [self._row_to_item(row) for row in cursor]

    def get_items_by_coin_ids(self, spent_coin_ids: List[bytes32]) -> List[MempoolItem]:
        items: List[MempoolItem] = []
        for batch in to_batches(spent_coin_ids, SQLITE_MAX_VARIABLE_NUMBER):
            args = ",".join(["?"] * len(batch.entries))
            with self._db_conn:
                cursor = self._db_conn.execute(
                    f"SELECT * FROM tx WHERE name IN (SELECT tx FROM spends WHERE coin_id IN ({args}))",
                    tuple(batch.entries),
                )
                items.extend(self._row_to_item(row) for row in cursor)
        return items

    def get_min_fee_rate(self, cost: int) -> Optional[float]:
        """
        Gets the minimum fpc rate that a transaction with specified cost will need in order to get included.
        """

        if not self.at_full_capacity(cost):
            return 0
<<<<<<< HEAD

        # TODO: make MempoolItem.cost be CLVMCost
        current_cost = int(self.total_mempool_cost())

        # Iterates through all spends in increasing fee per cost
        with self._db_conn:
            cursor = self._db_conn.execute("SELECT cost,fee_per_cost FROM tx ORDER BY fee_per_cost ASC, seq DESC")

            item_cost: int
            fee_per_cost: float
            for item_cost, fee_per_cost in cursor:
                current_cost -= item_cost
                # Removing one at a time, until our transaction of size cost fits
                if current_cost + cost <= self.mempool_info.max_size_in_cost:
                    return fee_per_cost

            log.info(
                f"Transaction with cost {cost} does not fit in mempool of max cost {self.mempool_info.max_size_in_cost}"
            )
            return None
=======
>>>>>>> 55c064a2

        # TODO: make MempoolItem.cost be CLVMCost
        current_cost = self._total_cost

        # Iterates through all spends in increasing fee per cost
        with self._db_conn:
            cursor = self._db_conn.execute("SELECT cost,fee_per_cost FROM tx ORDER BY fee_per_cost ASC, seq DESC")

            item_cost: int
            fee_per_cost: float
            for item_cost, fee_per_cost in cursor:
                current_cost -= item_cost
                # Removing one at a time, until our transaction of size cost fits
                if current_cost + cost <= self.mempool_info.max_size_in_cost:
                    return fee_per_cost

        raise ValueError(
            f"Transaction with cost {cost} does not fit in mempool of max cost {self.mempool_info.max_size_in_cost}"
        )

    def new_tx_block(self, block_height: uint32, timestamp: uint64) -> None:
        """
        Remove all items that became invalid because of this new height and
        timestamp. (we don't know about which coins were spent in this new block
        here, so those are handled separately)
        """
        with self._db_conn:
            cursor = self._db_conn.execute(
                "SELECT name FROM tx WHERE assert_before_seconds <= ? OR assert_before_height <= ?",
                (timestamp, block_height),
            )
            to_remove = [bytes32(row[0]) for row in cursor]

        self.remove_from_pool(to_remove, MempoolRemoveReason.EXPIRED)
        self._block_height = block_height
        self._timestamp = timestamp

    def remove_from_pool(self, items: List[bytes32], reason: MempoolRemoveReason) -> None:
        """
        Removes an item from the mempool.
        """
        if items == []:
            return

        removed_items: List[MempoolItemInfo] = []
        if reason != MempoolRemoveReason.BLOCK_INCLUSION:
            for batch in to_batches(items, SQLITE_MAX_VARIABLE_NUMBER):
                args = ",".join(["?"] * len(batch.entries))
                with self._db_conn:
                    cursor = self._db_conn.execute(
                        f"SELECT name, cost, fee FROM tx WHERE name in ({args})", batch.entries
                    )
                    for row in cursor:
                        name = bytes32(row[0])
                        internal_item = self._items[name]
                        item = MempoolItemInfo(int(row[1]), int(row[2]), internal_item.height_added_to_mempool)
                        removed_items.append(item)

        for name in items:
            self._items.pop(name)

        for batch in to_batches(items, SQLITE_MAX_VARIABLE_NUMBER):
            args = ",".join(["?"] * len(batch.entries))
            with self._db_conn:
                cursor = self._db_conn.execute(
                    f"SELECT SUM(cost), SUM(fee) FROM tx WHERE name in ({args})", batch.entries
                )
                cost_to_remove, fee_to_remove = cursor.fetchone()

                self._db_conn.execute(f"DELETE FROM tx WHERE name in ({args})", batch.entries)
                self._db_conn.execute(f"DELETE FROM spends WHERE tx in ({args})", batch.entries)

            self._total_cost -= cost_to_remove
            self._total_fee -= fee_to_remove
            assert self._total_cost >= 0
            assert self._total_fee >= 0

        if reason != MempoolRemoveReason.BLOCK_INCLUSION:
            info = FeeMempoolInfo(
                self.mempool_info, self.total_mempool_cost(), self.total_mempool_fees(), datetime.now()
            )
            for iteminfo in removed_items:
                self.fee_estimator.remove_mempool_item(info, iteminfo)

    def add_to_pool(self, item: MempoolItem) -> Optional[Err]:
        """
        Adds an item to the mempool by kicking out transactions (if it doesn't fit), in order of increasing fee per cost
        """

        assert item.fee < MEMPOOL_ITEM_FEE_LIMIT
        assert item.npc_result.conds is not None
        assert item.cost <= self.mempool_info.max_block_clvm_cost

        with self._db_conn:
            # we have certain limits on transactions that will expire soon
            # (in the next 15 minutes)
            block_cutoff = self._block_height + 48
            time_cutoff = self._timestamp + 900
            if (item.assert_before_height is not None and item.assert_before_height < block_cutoff) or (
                item.assert_before_seconds is not None and item.assert_before_seconds < time_cutoff
            ):
                # this lists only transactions that expire soon, in order of
                # lowest fee rate along with the cumulative cost of such
                # transactions counting from highest to lowest fee rate
                cursor = self._db_conn.execute(
                    """
                    SELECT name,
                        fee_per_cost,
                        SUM(cost) OVER (ORDER BY fee_per_cost DESC, seq ASC) AS cumulative_cost
                    FROM tx
                    WHERE assert_before_seconds IS NOT NULL AND assert_before_seconds < ?
                        OR assert_before_height IS NOT NULL AND assert_before_height < ?
                    ORDER BY cumulative_cost DESC
                    """,
                    (time_cutoff, block_cutoff),
                )
                to_remove: List[bytes32] = []
                for row in cursor:
                    name, fee_per_cost, cumulative_cost = row

                    # there's space for us, stop pruning
                    if cumulative_cost + item.cost <= self.mempool_info.max_block_clvm_cost:
                        break

                    # we can't evict any more transactions, abort (and don't
                    # evict what we put aside in "to_remove" list)
                    if fee_per_cost > item.fee_per_cost:
                        return Err.INVALID_FEE_LOW_FEE
                    to_remove.append(name)

                self.remove_from_pool(to_remove, MempoolRemoveReason.EXPIRED)

                # if we don't find any entries, it's OK to add this entry

            if self._total_cost + item.cost > self.mempool_info.max_size_in_cost:
                # pick the items with the lowest fee per cost to remove
                cursor = self._db_conn.execute(
                    """SELECT name, cost, fee FROM tx
                    WHERE name NOT IN (
                        SELECT name FROM (
                            SELECT name,
                            SUM(cost) OVER (ORDER BY fee_per_cost DESC, seq ASC) AS total_cost
                            FROM tx) AS tx_with_cost
                        WHERE total_cost <= ?)
                    """,
                    (self.mempool_info.max_size_in_cost - item.cost,),
                )
                to_remove = [bytes32(row[0]) for row in cursor]

                self.remove_from_pool(to_remove, MempoolRemoveReason.POOL_FULL)

            # TODO: In the future, for the "fee_per_cost" field, opt for
            # "GENERATED ALWAYS AS (CAST(fee AS REAL) / cost) VIRTUAL"
            self._db_conn.execute(
                "INSERT INTO "
                "tx(name,cost,fee,assert_height,assert_before_height,assert_before_seconds,fee_per_cost) "
                "VALUES(?, ?, ?, ?, ?, ?, ?)",
                (
                    item.name,
                    item.cost,
                    item.fee,
                    item.assert_height,
                    item.assert_before_height,
                    item.assert_before_seconds,
                    item.fee / item.cost,
                ),
            )

            all_coin_spends = [(s.coin_id, item.name) for s in item.npc_result.conds.spends]
            self._db_conn.executemany("INSERT INTO spends VALUES(?, ?)", all_coin_spends)

            self._items[item.name] = InternalMempoolItem(
                item.spend_bundle, item.npc_result, item.height_added_to_mempool, item.bundle_coin_spends
            )

            self._total_cost += item.cost
            self._total_fee += item.fee

        info = FeeMempoolInfo(self.mempool_info, self.total_mempool_cost(), self.total_mempool_fees(), datetime.now())
        self.fee_estimator.add_mempool_item(info, MempoolItemInfo(item.cost, item.fee, item.height_added_to_mempool))
        return None

    def at_full_capacity(self, cost: int) -> bool:
        """
        Checks whether the mempool is at full capacity and cannot accept a transaction with size cost.
        """

        return self._total_cost + cost > self.mempool_info.max_size_in_cost

    def create_bundle_from_mempool_items(
        self, item_inclusion_filter: Callable[[bytes32], bool]
    ) -> Optional[Tuple[SpendBundle, List[Coin]]]:
        cost_sum = 0  # Checks that total cost does not exceed block maximum
        fee_sum = 0  # Checks that total fees don't exceed 64 bits
        processed_spend_bundles = 0
        additions: List[Coin] = []
        # This contains a map of coin ID to a coin spend solution and its isolated cost
        # We reconstruct it for every bundle we create from mempool items because we
        # deduplicate on the first coin spend solution that comes with the highest
        # fee rate item, and that can change across calls
        eligible_coin_spends = EligibleCoinSpends()
        coin_spends: List[CoinSpend] = []
        sigs: List[G2Element] = []
        log.info(f"Starting to make block, max cost: {self.mempool_info.max_block_clvm_cost}")
        with self._db_conn:
            cursor = self._db_conn.execute("SELECT name, fee FROM tx ORDER BY fee_per_cost DESC, seq ASC")
        for row in cursor:
            name = bytes32(row[0])
            fee = int(row[1])
            item = self._items[name]
            if not item_inclusion_filter(name):
                continue
            try:
                unique_coin_spends, cost_saving, unique_additions = eligible_coin_spends.get_deduplication_info(
                    bundle_coin_spends=item.bundle_coin_spends, max_cost=item.npc_result.cost
                )
                item_cost = item.npc_result.cost - cost_saving
                log.info("Cumulative cost: %d, fee per cost: %0.4f", cost_sum, fee / item_cost)
                if (
                    item_cost + cost_sum > self.mempool_info.max_block_clvm_cost
                    or fee + fee_sum > DEFAULT_CONSTANTS.MAX_COIN_AMOUNT
                ):
                    break
                coin_spends.extend(unique_coin_spends)
                additions.extend(unique_additions)
                sigs.append(item.spend_bundle.aggregated_signature)
                cost_sum += item_cost
                fee_sum += fee
                processed_spend_bundles += 1
            except Exception as e:
                log.debug(f"Exception while checking a mempool item for deduplication: {e}")
                continue
        if processed_spend_bundles == 0:
            return None
        log.info(
            f"Cumulative cost of block (real cost should be less) {cost_sum}. Proportion "
            f"full: {cost_sum / self.mempool_info.max_block_clvm_cost}"
        )
        aggregated_signature = AugSchemeMPL.aggregate(sigs)
        agg = SpendBundle(coin_spends, aggregated_signature)
        return agg, additions<|MERGE_RESOLUTION|>--- conflicted
+++ resolved
@@ -188,10 +188,9 @@
 
         if not self.at_full_capacity(cost):
             return 0
-<<<<<<< HEAD
 
         # TODO: make MempoolItem.cost be CLVMCost
-        current_cost = int(self.total_mempool_cost())
+        current_cost = self._total_cost
 
         # Iterates through all spends in increasing fee per cost
         with self._db_conn:
@@ -209,27 +208,6 @@
                 f"Transaction with cost {cost} does not fit in mempool of max cost {self.mempool_info.max_size_in_cost}"
             )
             return None
-=======
->>>>>>> 55c064a2
-
-        # TODO: make MempoolItem.cost be CLVMCost
-        current_cost = self._total_cost
-
-        # Iterates through all spends in increasing fee per cost
-        with self._db_conn:
-            cursor = self._db_conn.execute("SELECT cost,fee_per_cost FROM tx ORDER BY fee_per_cost ASC, seq DESC")
-
-            item_cost: int
-            fee_per_cost: float
-            for item_cost, fee_per_cost in cursor:
-                current_cost -= item_cost
-                # Removing one at a time, until our transaction of size cost fits
-                if current_cost + cost <= self.mempool_info.max_size_in_cost:
-                    return fee_per_cost
-
-        raise ValueError(
-            f"Transaction with cost {cost} does not fit in mempool of max cost {self.mempool_info.max_size_in_cost}"
-        )
 
     def new_tx_block(self, block_height: uint32, timestamp: uint64) -> None:
         """
